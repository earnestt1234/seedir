# seedir
A Python package for creating, editing, and reading folder tree diagrams.

<p align="center">
	<img src="img/pun.jpg" width="500">
</p>
<<<<<<< HEAD
<div align='center'>Photo by <a href="https://unsplash.com/@adamkring">Adam Kring</a></div>
=======

*Photo by [Adam Kring](https://unsplash.com/@adamkring)*
>>>>>>> 8abb5d57


```python
>>> import seedir as sd
>>> sd.seedir(style='lines', itemlimit=10, depthlimit=2, exclude_folders='.git')

seedir/
├─.DS_Store
├─seedirpackagetesting.py
├─LICENSE
├─tests/
│ ├─__init__.py
│ ├─__pycache__/
│ └─tests.py
├─MANIFEST.in
├─pdoc_command.txt
├─docs/
│ └─seedir/
├─README.md
├─img/
│ └─pun.jpg
└─setup.py
```

## Installation

Available with [`pip`](https://pypi.org/project/seedir/):

```
pip install seedir
```

## Usage

See the [example usage Notebook](https://nbviewer.jupyter.org/github/earnestt1234/seedir/blob/master/examples.ipynb) for guided examples or the [API documentation](https://earnestt1234.github.io/seedir/seedir/index.html).

## License

Open source under MIT.
<|MERGE_RESOLUTION|>--- conflicted
+++ resolved
@@ -4,13 +4,7 @@
 <p align="center">
 	<img src="img/pun.jpg" width="500">
 </p>
-<<<<<<< HEAD
 <div align='center'>Photo by <a href="https://unsplash.com/@adamkring">Adam Kring</a></div>
-=======
-
-*Photo by [Adam Kring](https://unsplash.com/@adamkring)*
->>>>>>> 8abb5d57
-
 
 ```python
 >>> import seedir as sd
